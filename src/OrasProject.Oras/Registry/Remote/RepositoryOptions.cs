--- conflicted
+++ resolved
@@ -51,16 +51,7 @@
     /// </summary>
     public int TagListPageSize { get; set; }
 
-<<<<<<< HEAD
-    // SkipReferrersGc specifies whether to delete the dangling referrers
-    // index when referrers tag schema is utilized.
-    //  - If false, the old referrers index will be deleted after the new one is successfully uploaded.
-    //  - If true, the old referrers index is kept.
-    // By default, it is disabled (set to false). See also:
-    //  - https://github.com/opencontainers/distribution-spec/blob/v1.1.0/spec.md#referrers-tag-schema
-    //  - https://github.com/opencontainers/distribution-spec/blob/v1.1.0/spec.md#pushing-manifests-with-subject
-    //  - https://github.com/opencontainers/distribution-spec/blob/v1.1.0/spec.md#deleting-manifests
-=======
+
     /// <summary>
     /// SkipReferrersGc specifies whether to delete the dangling referrers
     /// index when referrers tag schema is utilized.
@@ -71,6 +62,5 @@
     ///  - https://github.com/opencontainers/distribution-spec/blob/v1.1.0/spec.md#pushing-manifests-with-subject
     ///  - https://github.com/opencontainers/distribution-spec/blob/v1.1.0/spec.md#deleting-manifests
     /// </summary>
->>>>>>> 9ec969bb
     public bool SkipReferrersGc { get; set; }
 }