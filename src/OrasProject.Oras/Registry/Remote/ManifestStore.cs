--- conflicted
+++ resolved
@@ -14,8 +14,6 @@
 using OrasProject.Oras.Exceptions;
 using OrasProject.Oras.Oci;
 using System;
-using System.Collections.Generic;
-using System.Collections.Immutable;
 using System.IO;
 using System.Net;
 using System.Net.Http;
@@ -188,11 +186,7 @@
                 var contentBytes = await content.ReadAllAsync(expected, cancellationToken).ConfigureAwait(false);
                 using (var contentDuplicate = new MemoryStream(contentBytes))
                 {
-<<<<<<< HEAD
-                    // Push the manifest when ReferrerState is Unknown or NotSupportedException
-=======
                     // Push the manifest when ReferrerState is Unknown or NotSupported
->>>>>>> 9ec969bb
                     await DoPushAsync(expected, contentDuplicate, reference, cancellationToken).ConfigureAwait(false);
                 }
                 if (Repository.ReferrersState == Referrers.ReferrersState.Supported)
@@ -255,13 +249,9 @@
                 return;
         }
         
-<<<<<<< HEAD
-        Repository.ReferrersState = Referrers.ReferrersState.NotSupported;
-=======
         // In this case, the manifest contains a subject field and OCI-Subject Header is not set after pushing the manifest to the registry,
         // which indicates that the registry does not support referrers API
         Repository.SetReferrersState(false);
->>>>>>> 9ec969bb
         await UpdateReferrersIndex(subject, new Referrers.ReferrerChange(desc, Referrers.ReferrerOperation.Add), cancellationToken).ConfigureAwait(false);
     }
 
@@ -282,11 +272,7 @@
     {
         // 1. pull the original referrers index list using referrers tag schema
         var referrersTag = Referrers.BuildReferrersTag(subject);
-<<<<<<< HEAD
         var (oldDesc, oldReferrers) = await Repository.PullReferrersIndexList(referrersTag, cancellationToken).ConfigureAwait(false);
-=======
-        var (oldDesc, oldReferrers) = await PullReferrersIndexList(referrersTag, cancellationToken).ConfigureAwait(false);
->>>>>>> 9ec969bb
         
         // 2. apply the referrer change to referrers list
         var (updatedReferrers, updateRequired) =
@@ -320,37 +306,6 @@
         // 4. delete the dangling original referrers index, if applicable
         await DeleteAsync(oldDesc, cancellationToken).ConfigureAwait(false);
     }
-    
-<<<<<<< HEAD
-=======
-    /// <summary>
-    /// PullReferrersIndexList retrieves the referrers index list associated with the given referrers tag.
-    /// It fetches the index manifest from the repository, deserializes it into an `Index` object, 
-    /// and returns the descriptor along with the list of manifests (referrers). If the referrers index is not found, 
-    /// an empty descriptor and an empty list are returned.
-    /// </summary>
-    /// <param name="referrersTag"></param>
-    /// <param name="cancellationToken"></param>
-    /// <returns></returns>
-    internal async Task<(Descriptor?, IList<Descriptor>)> PullReferrersIndexList(String referrersTag, CancellationToken cancellationToken = default)
-    {
-        try
-        {
-            var (desc, content) = await FetchAsync(referrersTag, cancellationToken).ConfigureAwait(false);
-            var index = JsonSerializer.Deserialize<Index>(content);
-            if (index == null)
-            {
-                throw new JsonException($"null index manifests list when pulling referrers index list for referrers tag {referrersTag}");
-            }
-            return (desc, index.Manifests);
-        }
-        catch (NotFoundException)
-        {
-            return (null, ImmutableArray<Descriptor>.Empty);
-        }
-    }
-    
->>>>>>> 9ec969bb
     
     /// <summary>
     /// Pushes the manifest content, matching the expected descriptor.
