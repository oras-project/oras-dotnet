// Copyright The ORAS Authors.
// Licensed under the Apache License, Version 2.0 (the "License");
// you may not use this file except in compliance with the License.
// You may obtain a copy of the License at
//
// http://www.apache.org/licenses/LICENSE-2.0
//
// Unless required by applicable law or agreed to in writing, software
// distributed under the License is distributed on an "AS IS" BASIS,
// WITHOUT WARRANTIES OR CONDITIONS OF ANY KIND, either express or implied.
// See the License for the specific language governing permissions and
// limitations under the License.

using OrasProject.Oras.Exceptions;
using OrasProject.Oras.Oci;
using System;
using System.Collections.Generic;
using System.IO;
using System.Net;
using System.Net.Http;
using System.Text.Json;
using System.Threading;
using System.Threading.Tasks;
using OrasProject.Oras.Content;
using Index = OrasProject.Oras.Oci.Index;

namespace OrasProject.Oras.Registry.Remote;

public class ManifestStore(Repository repository) : IManifestStore
{
    public Repository Repository { get; init; } = repository;

    /// <summary>
    /// Fetches the content identified by the descriptor.
    /// </summary>
    /// <param name="target"></param>
    /// <param name="cancellationToken"></param>
    /// <returns></returns>
    /// <exception cref="NotFoundException"></exception>
    /// <exception cref="Exception"></exception>
    public async Task<Stream> FetchAsync(Descriptor target, CancellationToken cancellationToken = default)
    {
        var remoteReference = Repository.ParseReferenceFromDigest(target.Digest);
        var url = new UriFactory(remoteReference, Repository.Options.PlainHttp).BuildRepositoryManifest();
        var request = new HttpRequestMessage(HttpMethod.Get, url);
        request.Headers.Accept.ParseAdd(target.MediaType);
        var response = await Repository.Options.HttpClient.SendAsync(request, cancellationToken).ConfigureAwait(false);
        try
        {
            switch (response.StatusCode)
            {
                case HttpStatusCode.OK:
                    break;
                case HttpStatusCode.NotFound:
                    throw new NotFoundException($"Digest {target.Digest} not found");
                default:
                    throw await response.ParseErrorResponseAsync(cancellationToken).ConfigureAwait(false);
            }
            var mediaType = response.Content.Headers.ContentType?.MediaType;
            if (mediaType != target.MediaType)
            {
                throw new HttpIOException(HttpRequestError.InvalidResponse, $"{response.RequestMessage!.Method} {response.RequestMessage.RequestUri}: mismatch response Content-Type {mediaType}: expect {target.MediaType}");
            }
            var size = response.Content.Headers.ContentLength;
            if (size != null && size != target.Size)
            {
                throw new HttpIOException(HttpRequestError.InvalidResponse, $"{response.RequestMessage!.Method} {response.RequestMessage.RequestUri}: mismatch Content-Length");
            }
            response.VerifyContentDigest(target.Digest);
            return await response.Content.ReadAsStreamAsync(cancellationToken).ConfigureAwait(false);
        }
        catch
        {
            response.Dispose();
            throw;
        }
    }

    /// <summary>
    /// Fetches the manifest identified by the reference.
    /// </summary>
    /// <param name="reference"></param>
    /// <param name="cancellationToken"></param>
    /// <returns></returns>
    public async Task<(Descriptor Descriptor, Stream Stream)> FetchAsync(string reference, CancellationToken cancellationToken = default)
    {
        var remoteReference = Repository.ParseReference(reference);
        var url = new UriFactory(remoteReference, Repository.Options.PlainHttp).BuildRepositoryManifest();
        var request = new HttpRequestMessage(HttpMethod.Get, url);
        request.Headers.Accept.ParseAdd(Repository.ManifestAcceptHeader());
        var response = await Repository.Options.HttpClient.SendAsync(request, cancellationToken).ConfigureAwait(false);
        try
        {
            switch (response.StatusCode)
            {
                case HttpStatusCode.OK:
                    Descriptor desc;
                    if (response.Content.Headers.ContentLength == null)
                    {
                        desc = await ResolveAsync(reference, cancellationToken).ConfigureAwait(false);
                    }
                    else
                    {
                        desc = await response.GenerateDescriptorAsync(remoteReference, cancellationToken).ConfigureAwait(false);
                    }
                    return (desc, await response.Content.ReadAsStreamAsync(cancellationToken).ConfigureAwait(false));
                case HttpStatusCode.NotFound:
                    throw new NotFoundException($"{request.Method} {request.RequestUri}: manifest unknown");
                default:
                    throw await response.ParseErrorResponseAsync(cancellationToken).ConfigureAwait(false);
            }
        }
        catch
        {
            response.Dispose();
            throw;
        }
    }

    /// <summary>
    /// Returns true if the described content exists.
    /// </summary>
    /// <param name="target"></param>
    /// <param name="cancellationToken"></param>
    /// <returns></returns>
    public async Task<bool> ExistsAsync(Descriptor target, CancellationToken cancellationToken = default)
    {
        try
        {
            await ResolveAsync(target.Digest, cancellationToken).ConfigureAwait(false);
            return true;
        }
        catch (NotFoundException)
        {
            return false;
        }
    }

    /// <summary>
    /// Pushes the manifest content, matching the expected descriptor.
    /// </summary>
    /// <param name="expected"></param>
    /// <param name="content"></param>
    /// <param name="cancellationToken"></param>
    /// <returns></returns>
    public async Task PushAsync(Descriptor expected, Stream content, CancellationToken cancellationToken = default)
<<<<<<< HEAD
        => await PushWithIndexingAsync(expected, content, expected.Digest, cancellationToken).ConfigureAwait(false);
    
=======
        => await PushAsync(expected, content, expected.Digest, cancellationToken).ConfigureAwait(false);
>>>>>>> abdecc33

    /// <summary>
    /// Pushes the manifest content with a reference tag.
    /// </summary>
    /// <param name="expected"></param>
    /// <param name="content"></param>
    /// <param name="reference"></param>
    /// <param name="cancellationToken"></param>
    /// <returns></returns>
    public async Task PushAsync(Descriptor expected, Stream content, string reference, CancellationToken cancellationToken = default)
    {
<<<<<<< HEAD
        var contentReference = Repository.ParseReference(reference).ContentReference!;
        await PushWithIndexingAsync(expected, content, contentReference, cancellationToken).ConfigureAwait(false);
=======
        var remoteReference = Repository.ParseReference(reference);
        await DoPushAsync(expected, content, remoteReference, cancellationToken).ConfigureAwait(false);
>>>>>>> abdecc33
    }

    /// <summary>
    /// PushWithIndexingAsync pushes the given manifest to the repository with indexing support.
    /// If referrer support is not enabled, the function will first push the content, then process and update 
    /// the referrers index before pushing the content again. It handles both image manifests and index manifests.
    /// </summary>
    /// <param name="expected"></param>
    /// <param name="content"></param>
    /// <param name="reference"></param>
    /// <param name="cancellationToken"></param>
    /// <returns></returns>
    private async Task PushWithIndexingAsync(Descriptor expected, Stream content, string reference,
        CancellationToken cancellationToken = default)
    {
        switch (expected.MediaType) 
        {   
            case MediaType.ImageManifest:
            case MediaType.ImageIndex:
                if (Repository.ReferrersSupportLevel == Referrers.ReferrersSupportLevel.ReferrersSupported)
                { 
                    // Push the manifest straightaway when the registry supports referrers API
                    await InternalPushAsync(expected, content, reference, cancellationToken).ConfigureAwait(false);
                    return;
                }
                
                var contentBytes = await content.ReadAllAsync(expected, cancellationToken);
                using (var contentDuplicate = new MemoryStream(contentBytes))
                {
                    // Push the manifest when ReferrerState is Unknown or NotSupported
                    await InternalPushAsync(expected, contentDuplicate, reference, cancellationToken).ConfigureAwait(false);
                }
                if (Repository.ReferrersSupportLevel == Referrers.ReferrersSupportLevel.ReferrersSupported)
                {
                    // Early exit when the registry supports Referrers API
                    // No need to index referrers list
                    return;
                }

                using (var contentDuplicate = new MemoryStream(contentBytes))
                {
                    // 1. Index the referrers list using referrers tag schema when manifest contains a subject field
                    //    And the ReferrerState is not supported
                    // 2. Or do nothing when the manifest does not contain a subject field when ReferrerState is not supported/unknown
                    await ProcessReferrersAndPushIndex(expected, contentDuplicate, cancellationToken);
                }
                break;
            default:
                await InternalPushAsync(expected, content, reference, cancellationToken);
                break;
        }
    }

    /// <summary>
    /// ProcessReferrersAndPushIndex processes the referrers for the given descriptor by deserializing its content
    /// (either as an image manifest or image index), extracting relevant metadata
    /// such as the subject, artifact type, and annotations, and then updates the 
    /// referrers index if applicable.
    /// </summary>
    /// <param name="desc"></param>
    /// <param name="content"></param>
    /// <param name="cancellationToken"></param>
    /// <returns></returns>
    private async Task ProcessReferrersAndPushIndex(Descriptor desc, Stream content, CancellationToken cancellationToken = default)
    {
        Descriptor? subject = null;
        switch (desc.MediaType)
        {
            case MediaType.ImageIndex:
                var indexManifest = JsonSerializer.Deserialize<Index>(content);
                if (indexManifest?.Subject == null) return;
                subject = indexManifest.Subject;
                desc.ArtifactType = indexManifest.ArtifactType;
                desc.Annotations = indexManifest.Annotations;
                break;
            case MediaType.ImageManifest:
                var imageManifest = JsonSerializer.Deserialize<Manifest>(content); 
                if (imageManifest?.Subject == null) return;
                subject = imageManifest.Subject;
                desc.ArtifactType = string.IsNullOrEmpty(imageManifest.ArtifactType) ? imageManifest.Config.MediaType : imageManifest.ArtifactType;
                desc.Annotations = imageManifest.Annotations;
                break;
            default:
                return;
        }
        
        Repository.SetReferrerSupportLevel(Referrers.ReferrersSupportLevel.ReferrersNotSupported);
        await UpdateReferrersIndex(subject, new Referrers.ReferrerChange(desc, Referrers.ReferrerOperation.ReferrerAdd), cancellationToken);
    }

    /// <summary>
    /// UpdateReferrersIndex updates the referrers index for a given subject by applying the specified referrer changes.
    /// If the referrers index is updated, the new index is pushed to the repository. If referrers 
    /// garbage collection is not skipped, the old index is deleted.
    /// References:
    ///  - https://github.com/opencontainers/distribution-spec/blob/v1.1.0/spec.md#pushing-manifests-with-subject
    ///  - https://github.com/opencontainers/distribution-spec/blob/v1.1.0/spec.md#deleting-manifests
    /// </summary>
    /// <param name="subject"></param>
    /// <param name="referrerChange"></param>
    /// <param name="cancellationToken"></param>
    /// <returns></returns>
    private async Task UpdateReferrersIndex(Descriptor subject,
       Referrers.ReferrerChange referrerChange, CancellationToken cancellationToken = default)
    {
        // 1. pull the original referrers index list using referrers tag schema
        var referrersTag = Referrers.BuildReferrersTag(subject);
        var (oldDesc, oldReferrers) = await PullReferrersIndexList(referrersTag, cancellationToken);
        
        // 2. apply the referrer change to referrers list
        var (updatedReferrers, updateRequired) =
            Referrers.ApplyReferrerChanges(oldReferrers,  referrerChange);
        if (!updateRequired) return;

        // 3. push the updated referrers list using referrers tag schema
        if (updatedReferrers.Count > 0 || repository.Options.SkipReferrersGC)
        {
            // push a new index in either case:
            // 1. the referrers list has been updated with a non-zero size
            // 2. OR the updated referrers list is empty but referrers GC
            //    is skipped, in this case an empty index should still be pushed
            //    as the old index won't get deleted
            var (indexDesc, indexContent) = Index.GenerateIndex(updatedReferrers);
            using (var content = new MemoryStream(indexContent))
            {
                await InternalPushAsync(indexDesc, content, referrersTag, cancellationToken).ConfigureAwait(false);
            }
        }
        
        if (repository.Options.SkipReferrersGC || Descriptor.IsEmptyOrNull(oldDesc))
        {
            // Skip the delete process if SkipReferrersGC is set to true or the old Descriptor is empty or null
            return;
        }
        
        // 4. delete the dangling original referrers index, if applicable
        await DeleteAsync(oldDesc, cancellationToken).ConfigureAwait(false);
    }
    
    /// <summary>
    /// PullReferrersIndexList retrieves the referrers index list associated with the given referrers tag.
    /// It fetches the index manifest from the repository, deserializes it into an `Index` object, 
    /// and returns the descriptor along with the list of manifests (referrers). If the referrers index is not found, 
    /// an empty descriptor and an empty list are returned.
    /// </summary>
    /// <param name="referrersTag"></param>
    /// <param name="cancellationToken"></param>
    /// <returns></returns>
    internal async Task<(Descriptor, IList<Descriptor>)> PullReferrersIndexList(string referrersTag, CancellationToken cancellationToken = default)
    {
        try
        {
            var (desc, content) = await FetchAsync(referrersTag, cancellationToken);
            var index = JsonSerializer.Deserialize<Index>(content);
            if (index == null)
            {
                throw new JsonException("null index manifests list");
            }
            return (desc, index.Manifests);
        }
        catch (NotFoundException)
        {
            return (Descriptor.EmptyDescriptor(), new List<Descriptor>());
        }
    }
    
    
    /// <summary>
    /// Pushes the manifest content, matching the expected descriptor.
    /// </summary>
    /// <param name="expected"></param>
    /// <param name="stream"></param>
    /// <param name="contentReference"></param>
    /// <param name="cancellationToken"></param>
    private async Task DoPushAsync(Descriptor expected, Stream stream, Reference remoteReference, CancellationToken cancellationToken)
    {
        var url = new UriFactory(remoteReference, Repository.Options.PlainHttp).BuildRepositoryManifest();
        var request = new HttpRequestMessage(HttpMethod.Put, url);
        request.Content = new StreamContent(stream);
        request.Content.Headers.ContentLength = expected.Size;
        request.Content.Headers.Add("Content-Type", expected.MediaType);
        var client = Repository.Options.HttpClient;
        using var response = await client.SendAsync(request, cancellationToken).ConfigureAwait(false);
        if (response.StatusCode != HttpStatusCode.Created)
        {
            throw await response.ParseErrorResponseAsync(cancellationToken).ConfigureAwait(false);
        }
        response.CheckOCISubjectHeader(Repository);
        response.VerifyContentDigest(expected.Digest);
    }

    public async Task<Descriptor> ResolveAsync(string reference, CancellationToken cancellationToken = default)
    {
        var remoteReference = Repository.ParseReference(reference);
        var url = new UriFactory(remoteReference, Repository.Options.PlainHttp).BuildRepositoryManifest();
        var request = new HttpRequestMessage(HttpMethod.Head, url);
        request.Headers.Accept.ParseAdd(Repository.ManifestAcceptHeader());
        using var response = await Repository.Options.HttpClient.SendAsync(request, cancellationToken).ConfigureAwait(false);
        return response.StatusCode switch
        {
            HttpStatusCode.OK => await response.GenerateDescriptorAsync(remoteReference, cancellationToken).ConfigureAwait(false),
            HttpStatusCode.NotFound => throw new NotFoundException($"Reference {reference} not found"),
            _ => throw await response.ParseErrorResponseAsync(cancellationToken).ConfigureAwait(false)
        };
    }

    /// <summary>
    /// Tags a manifest descriptor with a reference string.
    /// </summary>
    /// <param name="descriptor"></param>
    /// <param name="reference"></param>
    /// <param name="cancellationToken"></param>
    /// <returns></returns>
    public async Task TagAsync(Descriptor descriptor, string reference, CancellationToken cancellationToken = default)
    {
        var remoteReference = Repository.ParseReference(reference);
        using var contentStream = await FetchAsync(descriptor, cancellationToken).ConfigureAwait(false);
        await DoPushAsync(descriptor, contentStream, remoteReference, cancellationToken).ConfigureAwait(false);
    }

    /// <summary>
    /// Removes the manifest content identified by the descriptor.
    /// </summary>
    /// <param name="target"></param>
    /// <param name="cancellationToken"></param>
    /// <returns></returns>
    public async Task DeleteAsync(Descriptor target, CancellationToken cancellationToken = default)
        => await Repository.DeleteAsync(target, true, cancellationToken).ConfigureAwait(false);
}<|MERGE_RESOLUTION|>--- conflicted
+++ resolved
@@ -144,12 +144,7 @@
     /// <param name="cancellationToken"></param>
     /// <returns></returns>
     public async Task PushAsync(Descriptor expected, Stream content, CancellationToken cancellationToken = default)
-<<<<<<< HEAD
-        => await PushWithIndexingAsync(expected, content, expected.Digest, cancellationToken).ConfigureAwait(false);
-    
-=======
         => await PushAsync(expected, content, expected.Digest, cancellationToken).ConfigureAwait(false);
->>>>>>> abdecc33
 
     /// <summary>
     /// Pushes the manifest content with a reference tag.
@@ -161,13 +156,8 @@
     /// <returns></returns>
     public async Task PushAsync(Descriptor expected, Stream content, string reference, CancellationToken cancellationToken = default)
     {
-<<<<<<< HEAD
-        var contentReference = Repository.ParseReference(reference).ContentReference!;
-        await PushWithIndexingAsync(expected, content, contentReference, cancellationToken).ConfigureAwait(false);
-=======
         var remoteReference = Repository.ParseReference(reference);
-        await DoPushAsync(expected, content, remoteReference, cancellationToken).ConfigureAwait(false);
->>>>>>> abdecc33
+        await PushWithIndexingAsync(expected, content, remoteReference, cancellationToken).ConfigureAwait(false);
     }
 
     /// <summary>
@@ -180,7 +170,7 @@
     /// <param name="reference"></param>
     /// <param name="cancellationToken"></param>
     /// <returns></returns>
-    private async Task PushWithIndexingAsync(Descriptor expected, Stream content, string reference,
+    private async Task PushWithIndexingAsync(Descriptor expected, Stream content, Reference reference,
         CancellationToken cancellationToken = default)
     {
         switch (expected.MediaType) 
@@ -190,7 +180,7 @@
                 if (Repository.ReferrersSupportLevel == Referrers.ReferrersSupportLevel.ReferrersSupported)
                 { 
                     // Push the manifest straightaway when the registry supports referrers API
-                    await InternalPushAsync(expected, content, reference, cancellationToken).ConfigureAwait(false);
+                    await DoPushAsync(expected, content, reference, cancellationToken).ConfigureAwait(false);
                     return;
                 }
                 
@@ -198,7 +188,7 @@
                 using (var contentDuplicate = new MemoryStream(contentBytes))
                 {
                     // Push the manifest when ReferrerState is Unknown or NotSupported
-                    await InternalPushAsync(expected, contentDuplicate, reference, cancellationToken).ConfigureAwait(false);
+                    await DoPushAsync(expected, contentDuplicate, reference, cancellationToken).ConfigureAwait(false);
                 }
                 if (Repository.ReferrersSupportLevel == Referrers.ReferrersSupportLevel.ReferrersSupported)
                 {
@@ -216,7 +206,7 @@
                 }
                 break;
             default:
-                await InternalPushAsync(expected, content, reference, cancellationToken);
+                await DoPushAsync(expected, content, reference, cancellationToken);
                 break;
         }
     }
@@ -293,7 +283,7 @@
             var (indexDesc, indexContent) = Index.GenerateIndex(updatedReferrers);
             using (var content = new MemoryStream(indexContent))
             {
-                await InternalPushAsync(indexDesc, content, referrersTag, cancellationToken).ConfigureAwait(false);
+                await DoPushAsync(indexDesc, content, Repository.ParseReference(referrersTag), cancellationToken).ConfigureAwait(false);
             }
         }
         
@@ -316,7 +306,7 @@
     /// <param name="referrersTag"></param>
     /// <param name="cancellationToken"></param>
     /// <returns></returns>
-    internal async Task<(Descriptor, IList<Descriptor>)> PullReferrersIndexList(string referrersTag, CancellationToken cancellationToken = default)
+    internal async Task<(Descriptor, IList<Descriptor>)> PullReferrersIndexList(String referrersTag, CancellationToken cancellationToken = default)
     {
         try
         {
