--- conflicted
+++ resolved
@@ -113,21 +113,13 @@
         if (repository.ReferrersState == Referrers.ReferrersState.Unknown && response.Headers.Contains("OCI-Subject"))
         {
             // Set it to Supported when the response header contains OCI-Subject
-<<<<<<< HEAD
-            repository.ReferrersState = Referrers.ReferrersState.Supported;
-=======
             repository.SetReferrersState(true);
->>>>>>> 9ec969bb
         }
 
         // If the "OCI-Subject" header is NOT set, it means that either the manifest
         // has no subject OR the referrers API is NOT supported by the registry.
         // Since we don't know whether the pushed manifest has a subject or not,
-<<<<<<< HEAD
-        // we do not set the ReferrerState to NotSupportedException here.
-=======
         // we do not set the ReferrerState to NotSupported here.
->>>>>>> 9ec969bb
     }
 
     /// <summary>
