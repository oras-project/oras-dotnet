--- conflicted
+++ resolved
@@ -14,7 +14,6 @@
 using System;
 using System.Collections.Generic;
 using System.Text.Json.Serialization;
-using OrasProject.Oras.Content;
 
 namespace OrasProject.Oras.Oci;
 
@@ -69,23 +68,9 @@
     };
 
     internal BasicDescriptor BasicDescriptor => new BasicDescriptor(MediaType, Digest, Size);
-
-<<<<<<< HEAD
-    internal static bool IsEmptyOrInvalid(Descriptor? descriptor)
-    {
-        return descriptor == null || descriptor.Size == 0 || string.IsNullOrEmpty(descriptor.Digest) || string.IsNullOrEmpty(descriptor.MediaType);
-    }
     
-    internal static Descriptor EmptyDescriptor() => new ()
-    {
-        MediaType = "",
-        Digest = "",
-        Size = 0
-    };
-=======
     internal static bool IsNullOrInvalid(Descriptor? descriptor)
     {
         return descriptor == null || string.IsNullOrEmpty(descriptor.Digest) || string.IsNullOrEmpty(descriptor.MediaType);
     }
->>>>>>> 9ec969bb
 }