--- conflicted
+++ resolved
@@ -57,20 +57,22 @@
         await Assert.ThrowsAsync<ReferrersStateAlreadySetException>(() => throw new ReferrersStateAlreadySetException("Referrers state has already been set"));
         await Assert.ThrowsAsync<ReferrersStateAlreadySetException>(() => throw new ReferrersStateAlreadySetException("Referrers state has already been set", null));
     }
-    
+
     [Fact]
-<<<<<<< HEAD
     public async Task InvalidResponseException()
     {
         await Assert.ThrowsAsync<InvalidResponseException>(() => throw new InvalidResponseException());
-        await Assert.ThrowsAsync<InvalidResponseException>(() => throw new InvalidResponseException("Invalid response"));
-        await Assert.ThrowsAsync<InvalidResponseException>(() => throw new InvalidResponseException("Invalid response", null));
-=======
+        await Assert.ThrowsAsync<InvalidResponseException>(() =>
+            throw new InvalidResponseException("Invalid response"));
+        await Assert.ThrowsAsync<InvalidResponseException>(() =>
+            throw new InvalidResponseException("Invalid response", null));
+    }
+    
+    [Fact]
     public async Task SizeLimitExceededException()
     {
         await Assert.ThrowsAsync<SizeLimitExceededException>(() => throw new SizeLimitExceededException());
         await Assert.ThrowsAsync<SizeLimitExceededException>(() => throw new SizeLimitExceededException("Size limit exceeded"));
         await Assert.ThrowsAsync<SizeLimitExceededException>(() => throw new SizeLimitExceededException("Size limit exceeded", null));
->>>>>>> fab26f81
     }
 }