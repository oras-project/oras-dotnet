--- conflicted
+++ resolved
@@ -98,11 +98,7 @@
             refObj.ValidateRegistry();
             refObj.ValidateRepository();
 
-<<<<<<< HEAD
-            if (reference.Length== 0)
-=======
             if (reference.Length == 0)
->>>>>>> 9de40d52
             {
                 return refObj;
             }
@@ -113,11 +109,7 @@
             }
             else
             {
-<<<<<<< HEAD
-            refObj.ValidateReferenceAsDigest();
-=======
                 refObj.ValidateReferenceAsDigest();
->>>>>>> 9de40d52
             }
             return refObj;
         }
